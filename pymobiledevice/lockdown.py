#!/usr/bin/env python
# -*- coding: utf8 -*-
#
# $Id$
#
# Copyright (c) 2012-2014 "dark[-at-]gotohack.org"
#
# This file is part of pymobiledevice
#
# pymobiledevice is free software: you can redistribute it and/or modify
# it under the terms of the GNU General Public License as published by
# the Free Software Foundation, either version 3 of the License, or
# (at your option) any later version.
#
# This program is distributed in the hope that it will be useful,
# but WITHOUT ANY WARRANTY; without even the implied warranty of
# MERCHANTABILITY or FITNESS FOR A PARTICULAR PURPOSE.  See the
# GNU General Public License for more details.
#
# You should have received a copy of the GNU General Public License
# along with this program.  If not, see <http://www.gnu.org/licenses/>.
#
#

import os
import plistlib
import sys
import uuid
import platform
import time
import logging

from pymobiledevice.plist_service import PlistService
from pymobiledevice.ca import ca_do_everything
from pymobiledevice.util import readHomeFile, writeHomeFile
from pymobiledevice.usbmux import usbmux

from six import PY3
if PY3:
    plistlib.readPlistFromString = plistlib.loads
    plistlib.writePlistToString = plistlib.dumps
    plistlib.readPlist = plistlib.load


class NotTrustedError(Exception):
    pass

class PairingError(Exception):
    pass

class NotPairedError(Exception):
    pass

class CannotStopSessionError(Exception):
    pass

class StartServiceError(Exception):
    def __init__(self, message):
        print("[ERROR] %s" % message)

class FatalPairingError(Exception):
    pass



#we store pairing records and ssl keys in ~/.pymobiledevice
HOMEFOLDER = ".pymobiledevice"
MAXTRIES = 20


def list_devices():
    mux = usbmux.USBMux()
    mux.process(1)
    return [d.serial for d in mux.devices]


class LockdownClient(object):

    def __init__(self, udid=None, logger=None):
        self.logger = logger or logging.getLogger(__name__)
        self.paired = False
        self.SessionID = None
        self.c = PlistService(62078, udid)
        self.hostID = self.generate_hostID()
        self.SystemBUID = self.generate_hostID()
        self.paired = False
        self.label = "pyMobileDevice"

        assert self.queryType() == "com.apple.mobile.lockdown"

        self.allValues = self.getValue()
        self.udid = self.allValues.get("UniqueDeviceID")
        self.UniqueChipID = self.allValues.get("UniqueChipID")
        self.DevicePublicKey =  self.allValues.get("DevicePublicKey")
        self.ios_version = self.allValues.get("ProductVersion")
        self.identifier = self.udid
        if not self.identifier:
            if self.UniqueChipID:
                self.identifier = "%x" % self.UniqueChipID
            else:
                raise Exception("Could not get UDID or ECID, failing")

        if not self.validate_pairing():
            self.pair()
            self.c = PlistService(62078,udid)
            if not self.validate_pairing():
                raise FatalPairingError
        self.paired = True
        return

    def queryType(self):
        self.c.sendPlist({"Request":"QueryType"})
        res = self.c.recvPlist()
        return res.get("Type")

    def generate_hostID(self):
        hostname = platform.node()
        hostid = uuid.uuid3(uuid.NAMESPACE_DNS, hostname)
        return str(hostid).upper()

    def enter_recovery(self):
        self.c.sendPlist({"Request": "EnterRecovery"})
        res = self.c.recvPlist()
        logger.debug(res)
<<<<<<< HEAD

=======
>>>>>>> 3c507924

    def stop_session(self):
        if self.SessionID and self.c:
            self.c.sendPlist({"Label": self.label, "Request": "StopSession", "SessionID": self.SessionID})
            self.SessionID = None
            res = self.c.recvPlist()
            if not res or res.get("Result") != "Success":
                raise CannotStopSessionError
            return res

    def validate_pairing(self):
        pair_record = None
        certPem = None
        privateKeyPem = None

        if sys.platform == "win32":
            folder = os.environ["ALLUSERSPROFILE"] + "/Apple/Lockdown/"
        elif sys.platform == "darwin":
            folder = "/var/db/lockdown/"
        elif len(sys.platform) >= 5:
            if sys.platform[0:5] == "linux":
                folder = "/var/lib/lockdown/"
        try:
            pair_record = plistlib.readPlist(folder + "%s.plist" % self.identifier)
        except:
            pair_record = None
        if pair_record:
            self.logger.info("Using iTunes pair record: %s.plist", self.identifier)
            certPem = pair_record["HostCertificate"].data
            privateKeyPem = pair_record["HostPrivateKey"].data

        else:
            self.logger.warn("No iTunes pairing record found for device %s", self.identifier)
            self.logger.warn("Looking for pymobiledevice pairing record")
            record = readHomeFile(HOMEFOLDER, "%s.plist" % self.identifier)
            if record:
                pair_record = plistlib.readPlistFromString(record)
<<<<<<< HEAD
                self.logger.info("Found pymobiledevice pairing record for device %s", self.udid)
                certPem = pair_record["HostCertificate"].data
                privateKeyPem = pair_record["HostPrivateKey"].data
=======
                if PY3:
                    certPem = pair_record["HostCertificate"]
                    privateKeyPem = pair_record["HostPrivateKey"]
                else:
                    certPem = pair_record["HostCertificate"].data
                    privateKeyPem = pair_record["HostPrivateKey"].data
                self.logger.info("Found pymobiledevice pairing record for device %s", self.udid)
>>>>>>> 3c507924
            else:
                self.logger.warn("No  pymobiledevice pairing record found for device %s", self.identifier)
                return False

        self.record = pair_record
        if int(self.ios_version.split('.')[0]) < 11:
            ValidatePair = {"Label": self.label, "Request": "ValidatePair", "PairRecord": pair_record}
            self.c.sendPlist(ValidatePair)
            r = self.c.recvPlist()
            if not r or r.has_key("Error"):
                pair_record = None
                self.logger.error("ValidatePair fail: %s", ValidatePair)
                return False

        self.hostID = pair_record.get("HostID", self.hostID)
        self.SystemBUID = pair_record.get("SystemBUID", self.SystemBUID)
        d = {"Label": self.label, "Request": "StartSession", "HostID": self.hostID, 'SystemBUID': self.SystemBUID}
        self.c.sendPlist(d)
        startsession = self.c.recvPlist()
        self.SessionID = startsession.get("SessionID")
        if startsession.get("EnableSessionSSL"):
            sslfile = self.identifier + "_ssl.txt"
            lf = "\n"
            if PY3:
                lf = b"\n"
            sslfile = writeHomeFile(HOMEFOLDER, sslfile, certPem + lf + privateKeyPem)
            self.c.ssl_start(sslfile, sslfile)

        self.paired = True
        return True


    def pair(self):
        self.DevicePublicKey =  self.getValue("", "DevicePublicKey")
        if self.DevicePublicKey == '':
            self.logger.error("Unable to retreive DevicePublicKey")
            return False

        self.logger.info("Creating host key & certificate")
        certPem, privateKeyPem, DeviceCertificate = ca_do_everything(self.DevicePublicKey)

        pair_record = {"DevicePublicKey": plistlib.Data(self.DevicePublicKey),
                       "DeviceCertificate": plistlib.Data(DeviceCertificate),
                       "HostCertificate": plistlib.Data(certPem),
                       "HostID": self.hostID,
                       "RootCertificate": plistlib.Data(certPem),
                       "SystemBUID": "30142955-444094379208051516" }

        pair = {"Label": self.label, "Request": "Pair", "PairRecord": pair_record}
        self.c.sendPlist(pair)
        pair = self.c.recvPlist()

        if pair and  pair.get("Result") == "Success" or pair.has_key("EscrowBag"):
            pair_record["HostPrivateKey"] = plistlib.Data(privateKeyPem)
            pair_record["EscrowBag"] = pair.get("EscrowBag")
            writeHomeFile(HOMEFOLDER, "%s.plist" % self.identifier, plistlib.writePlistToString(pair_record))
            self.paired = True
            return True

        elif pair and  pair.get("Error") == "PasswordProtected":
            self.c.close()
            raise NotTrustedError

        else:
            self.logger.error(pair.get("Error"))
            self.c.close()
            raise PairingError


    def getValue(self, domain=None, key=None):

        if(isinstance(key, str) and hasattr(self, 'record') and hasattr(self.record, key)):
            return self.record[key]

        req = {"Request":"GetValue", "Label": self.label}

        if domain:
            req["Domain"] = domain
        if key:
            req["Key"] = key

        self.c.sendPlist(req)
        res = self.c.recvPlist()
        if res:
            r = res.get("Value")
            if hasattr(r, "data"):
                return r.data
            return r

    def setValue(self, value, domain=None, key=None):

        req = {"Request":"SetValue", "Label": self.label}

        if domain:
            req["Domain"] = domain
        if key:
            req["Key"] = key

        req["Value"] = value
        self.c.sendPlist(req)
        res = self.c.recvPlist()
        self.logger.debug(res)
        return res


    def startService(self, name):
        if not self.paired:
            self.logger.info("NotPaired")
            raise NotPairedError

        self.c.sendPlist({"Label": self.label, "Request": "StartService", "Service": name})
        StartService = self.c.recvPlist()
        if not StartService or StartService.get("Error"):
            raise StartServiceError(StartService.get("Error"))
        return PlistService(StartService.get("Port"), self.udid)


    def startServiceWithEscrowBag(self, name, escrowBag = None):
        if not self.paired:
            self.logger.info("NotPaired")
            raise NotPairedError

        if (not escrowBag):
            escrowBag = self.record['EscrowBag']

        self.c.sendPlist({"Label": self.label, "Request": "StartService", "Service": name, 'EscrowBag':escrowBag})
        StartService = self.c.recvPlist()
        if not StartService or StartService.get("Error"):
            if StartService.get("Error", "") == 'PasswordProtected':
                raise StartServiceError('your device is protected with password, please enter password in device and try again')
            raise StartServiceError(StartService.get("Error"))
        return PlistService(StartService.get("Port"), self.udid)


if __name__ == "__main__":
    logging.basicConfig(level=logging.INFO)
    logger = logging.getLogger(__name__)
    l = LockdownClient()
    if l:
        n = writeHomeFile(HOMEFOLDER, "%s_infos.plist" % l.udid, plistlib.writePlistToString(l.allValues))
        logger.info("Wrote infos to %s",n)
    else:
        logger.error("Unable to connect to device")
<|MERGE_RESOLUTION|>--- conflicted
+++ resolved
@@ -122,10 +122,6 @@
         self.c.sendPlist({"Request": "EnterRecovery"})
         res = self.c.recvPlist()
         logger.debug(res)
-<<<<<<< HEAD
-
-=======
->>>>>>> 3c507924
 
     def stop_session(self):
         if self.SessionID and self.c:
@@ -163,11 +159,6 @@
             record = readHomeFile(HOMEFOLDER, "%s.plist" % self.identifier)
             if record:
                 pair_record = plistlib.readPlistFromString(record)
-<<<<<<< HEAD
-                self.logger.info("Found pymobiledevice pairing record for device %s", self.udid)
-                certPem = pair_record["HostCertificate"].data
-                privateKeyPem = pair_record["HostPrivateKey"].data
-=======
                 if PY3:
                     certPem = pair_record["HostCertificate"]
                     privateKeyPem = pair_record["HostPrivateKey"]
@@ -175,7 +166,6 @@
                     certPem = pair_record["HostCertificate"].data
                     privateKeyPem = pair_record["HostPrivateKey"].data
                 self.logger.info("Found pymobiledevice pairing record for device %s", self.udid)
->>>>>>> 3c507924
             else:
                 self.logger.warn("No  pymobiledevice pairing record found for device %s", self.identifier)
                 return False
